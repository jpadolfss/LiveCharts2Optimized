<Project Sdk="Microsoft.NET.Sdk">

  <PropertyGroup>
    <Nullable>enable</Nullable>
    <LangVersion>12.0</LangVersion>

    <TargetFrameworks>
      netstandard2.0;netstandard2.1;
<<<<<<< HEAD
      net6.0;
      net8.0;net8.0-android;net8.0-ios;net8.0-maccatalyst
=======
      net8.0;net8.0-android;net8.0-ios;net8.0-maccatalyst;
>>>>>>> fa3541e7
    </TargetFrameworks>
    <TargetFrameworks Condition="$([MSBuild]::IsOSPlatform('windows'))">
      $(TargetFrameworks);
      net462;
      net6.0-windows10.0.19041.0;
      net8.0-windows10.0.19041.0;net8.0-windows10.0.20348.0;
    </TargetFrameworks>

    <SupportedOSPlatformVersion Condition="$([MSBuild]::GetTargetPlatformIdentifier('$(TargetFramework)')) == 'ios'">11.0</SupportedOSPlatformVersion>
    <SupportedOSPlatformVersion Condition="$([MSBuild]::GetTargetPlatformIdentifier('$(TargetFramework)')) == 'maccatalyst'">13.1</SupportedOSPlatformVersion>
    <SupportedOSPlatformVersion Condition="$([MSBuild]::GetTargetPlatformIdentifier('$(TargetFramework)')) == 'android'">21.0</SupportedOSPlatformVersion>
    <SupportedOSPlatformVersion Condition="$([MSBuild]::GetTargetPlatformIdentifier('$(TargetFramework)')) == 'windows'">10.0.17763.0</SupportedOSPlatformVersion>
    <TargetPlatformMinVersion Condition="$([MSBuild]::GetTargetPlatformIdentifier('$(TargetFramework)')) == 'windows'">10.0.17763.0</TargetPlatformMinVersion>
    <SupportedOSPlatformVersion Condition="$([MSBuild]::GetTargetPlatformIdentifier('$(TargetFramework)')) == 'tizen'">6.5</SupportedOSPlatformVersion>

    <AssemblyName>LiveChartsCore</AssemblyName>
    <RootNamespace>LiveChartsCore</RootNamespace>
    <Version>2.0.0-rc3.2</Version>
    <PackageIcon>icon.png</PackageIcon>
    <Description>Simple, flexible, interactive and powerful data visualization for .Net, this is the core package probably you need another package also unless you are building your own backed.</Description>
    <PackageLicenseExpression>MIT</PackageLicenseExpression>
    <Authors>BetoRodriguez</Authors>
    <IncludeSymbols>true</IncludeSymbols>
    <SymbolPackageFormat>snupkg</SymbolPackageFormat>
    <RepositoryUrl>https://github.com/beto-rodriguez/LiveCharts2</RepositoryUrl>

    <Deterministic>true</Deterministic>
    <ContinuousIntegrationBuild>true</ContinuousIntegrationBuild>
    <PublishRepositoryUrl>true</PublishRepositoryUrl>
    <EmbedUntrackedSources>true</EmbedUntrackedSources>
    <DebugType>embedded</DebugType>
  </PropertyGroup>

  <PropertyGroup>
    <CheckEolTargetFramework>false</CheckEolTargetFramework>
  </PropertyGroup>

  <PropertyGroup>
    <DocumentationFile>bin\$(Configuration)\$(TargetFramework)\$(AssemblyName).xml</DocumentationFile>
    <PackageRequireLicenseAcceptance>true</PackageRequireLicenseAcceptance>
  </PropertyGroup>

  <ItemGroup>
    <None Remove="Geo\world-robinson.geojson" />
    <None Remove="Geo\world.geojson" />
  </ItemGroup>

  <ItemGroup>
    <EmbeddedResource Include="Geo\world.geojson">
      <CopyToOutputDirectory>PreserveNewest</CopyToOutputDirectory>
    </EmbeddedResource>
  </ItemGroup>

  <ItemGroup>
    <None Include="images\icon.png" Pack="true" PackagePath="\" />
  </ItemGroup>

  <ItemGroup>
    <PackageReference
      Condition="'$(TargetFramework)' == 'net462' OR '$(TargetFramework)' == 'netstandard2.0' OR '$(TargetFramework)' == 'netstandard2.1'"
      Include="System.Text.Json" Version="8.0.4" />
    <PackageReference Include="Microsoft.SourceLink.GitHub" Version="1.1.1" PrivateAssets="All"/>
  </ItemGroup>

</Project><|MERGE_RESOLUTION|>--- conflicted
+++ resolved
@@ -6,12 +6,7 @@
 
     <TargetFrameworks>
       netstandard2.0;netstandard2.1;
-<<<<<<< HEAD
-      net6.0;
-      net8.0;net8.0-android;net8.0-ios;net8.0-maccatalyst
-=======
       net8.0;net8.0-android;net8.0-ios;net8.0-maccatalyst;
->>>>>>> fa3541e7
     </TargetFrameworks>
     <TargetFrameworks Condition="$([MSBuild]::IsOSPlatform('windows'))">
       $(TargetFrameworks);
